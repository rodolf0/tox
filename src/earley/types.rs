--- conflicted
+++ resolved
@@ -177,43 +177,15 @@
 ///////////////////////////////////////////////////////////
 pub struct Grammar {
     pub start: Rc<Symbol>,
-<<<<<<< HEAD
     pub rules: Vec<Rc<Rule>>,
-=======
-    pub rules: HashMap<String, Vec<Rc<Rule>>>,
-    pub rules: HashMap<String, Vec<Rc<Rule>>>,
->>>>>>> d0415170
     pub symbols: HashMap<String, Rc<Symbol>>,
     pub nullable: HashSet<String>,
 }
 
-<<<<<<< HEAD
 impl Grammar {
     pub fn rules<'a, S: Into<String>>(&'a self, name: S) ->
 	Box<Iterator<Item=&'a Rc<Rule>> + 'a> {
         let name = name.into();
         Box::new(self.rules.iter().filter(move |r| r.name.name() == name))
     }
-}
-=======
-/*
-impl Grammar {
-    // TODO: this is shit
-    pub fn rule_cmp(&self, a: Rc<Rule>, b: Rc<Rule>) -> Ordering {
-        if a.name == b.name {
-            if let Some(rules) = self.rules.get(a.name.name()) {
-                match rules.iter().find(|&x| *x == a || *x == b) {
-                    Some(x) if *x == a => Ordering::Less,
-                    Some(x) if *x == b => Ordering::Greater,
-                    _ => Ordering::Less,
-                }
-            } else {
-                Ordering::Less
-            }
-        } else {
-            a.name.name().cmp(b.name.name())
-        }
-    }
-}
-*/
->>>>>>> d0415170
+}